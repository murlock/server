--- conflicted
+++ resolved
@@ -97,11 +97,7 @@
 	*
 	* Get a list of all users.
 	*/
-<<<<<<< HEAD
-	public function getUsers($search = '', $limit = 10, $offset = 0) {
-=======
 	public function getUsers($search = '', $limit = -1, $offset = 0) {
->>>>>>> 62e4f55f
 		return array();
 	}
 
