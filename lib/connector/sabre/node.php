<?php

/**
 * ownCloud
 *
 * @author Jakob Sack
 * @copyright 2011 Jakob Sack kde@jakobsack.de
 *
 * This library is free software; you can redistribute it and/or
 * modify it under the terms of the GNU AFFERO GENERAL PUBLIC LICENSE
 * License as published by the Free Software Foundation; either
 * version 3 of the License, or any later version.
 *
 * This library is distributed in the hope that it will be useful,
 * but WITHOUT ANY WARRANTY; without even the implied warranty of
 * MERCHANTABILITY or FITNESS FOR A PARTICULAR PURPOSE.  See the
 * GNU AFFERO GENERAL PUBLIC LICENSE for more details.
 *
 * You should have received a copy of the GNU Affero General Public
 * License along with this library.  If not, see <http://www.gnu.org/licenses/>.
 *
 */

abstract class OC_Connector_Sabre_Node implements Sabre_DAV_INode, Sabre_DAV_IProperties {
	const GETETAG_PROPERTYNAME = '{DAV:}getetag';
	const LASTMODIFIED_PROPERTYNAME = '{DAV:}lastmodified';

	/**
	 * Allow configuring the method used to generate Etags
	 *
	 * @var array(class_name, function_name)
	*/
	public static $ETagFunction = null;

	/**
	 * The path to the current node
	 *
	 * @var string
	 */
	protected $path;
	/**
	 * node fileinfo cache
	 * @var array
	 */
	protected $fileinfo_cache;
	/**
	 * node properties cache
	 * @var array
	 */
	protected $property_cache = null;

	/**
	 * @brief Sets up the node, expects a full path name
	 * @param string $path
	 * @return void
	 */
	public function __construct($path) {
		$this->path = $path;
	}



	/**
	 * @brief  Returns the name of the node
	 * @return string
	 */
	public function getName() {

		list(, $name)  = Sabre_DAV_URLUtil::splitPath($this->path);
		return $name;

	}

	/**
	 * @brief Renames the node
	 * @param string $name The new name
	 * @return void
	 */
	public function setName($name) {

		list($parentPath, ) = Sabre_DAV_URLUtil::splitPath($this->path);
		list(, $newName) = Sabre_DAV_URLUtil::splitPath($name);

		$newPath = $parentPath . '/' . $newName;
		$oldPath = $this->path;

		\OC\Files\Filesystem::rename($this->path,$newPath);

		$this->path = $newPath;

		$query = OC_DB::prepare( 'UPDATE `*PREFIX*properties` SET `propertypath` = ? WHERE `userid` = ? AND `propertypath` = ?' );
		$query->execute( array( $newPath,OC_User::getUser(), $oldPath ));

	}

	public function setFileinfoCache($fileinfo_cache)
	{
		$this->fileinfo_cache = $fileinfo_cache;
	}

	/**
<<<<<<< HEAD
	 * Make sure the fileinfo cache is filled. Uses the file cache or a direct stat
=======
	 * @brief Ensure that the fileinfo cache is filled
	 & @note Uses OC_FileCache or a direct stat
>>>>>>> 9b709fa9
	 */
	protected function getFileinfoCache() {
		if (!isset($this->fileinfo_cache)) {
			if ($fileinfo_cache = \OC\Files\Filesystem::getFileInfo($this->path)) {
			} else {
				$fileinfo_cache = \OC\Files\Filesystem::stat($this->path);
			}

			$this->fileinfo_cache = $fileinfo_cache;
		}
	}

	public function setPropertyCache($property_cache)
	{
		$this->property_cache = $property_cache;
	}

	/**
	 * @brief Returns the last modification time, as a unix timestamp
	 * @return int
	 */
	public function getLastModified() {
		$this->getFileinfoCache();
		return $this->fileinfo_cache['mtime'];

	}

	/**
	 *  sets the last modification time of the file (mtime) to the value given
	 *  in the second parameter or to now if the second param is empty.
	 *  Even if the modification time is set to a custom value the access time is set to now.
	 */
	public function touch($mtime) {
		\OC\Files\Filesystem::touch($this->path, $mtime);
	}

	/**
	 * @brief Updates properties on this node,
	 * @param array $mutations
	 * @see Sabre_DAV_IProperties::updateProperties
	 * @return bool|array
	 */
	public function updateProperties($properties) {
		$existing = $this->getProperties(array());
		foreach($properties as $propertyName => $propertyValue) {
			// If it was null, we need to delete the property
			if (is_null($propertyValue)) {
				if(array_key_exists( $propertyName, $existing )) {
					$query = OC_DB::prepare( 'DELETE FROM `*PREFIX*properties` WHERE `userid` = ? AND `propertypath` = ? AND `propertyname` = ?' );
					$query->execute( array( OC_User::getUser(), $this->path, $propertyName ));
				}
			}
			else {
				if( strcmp( $propertyName, self::LASTMODIFIED_PROPERTYNAME) === 0 ) {
					$this->touch($propertyValue);
				} else {
					if(!array_key_exists( $propertyName, $existing )) {
						$query = OC_DB::prepare( 'INSERT INTO `*PREFIX*properties` (`userid`,`propertypath`,`propertyname`,`propertyvalue`) VALUES(?,?,?,?)' );
						$query->execute( array( OC_User::getUser(), $this->path, $propertyName,$propertyValue ));
					} else {
						$query = OC_DB::prepare( 'UPDATE `*PREFIX*properties` SET `propertyvalue` = ? WHERE `userid` = ? AND `propertypath` = ? AND `propertyname` = ?' );
						$query->execute( array( $propertyValue,OC_User::getUser(), $this->path, $propertyName ));
					}
				}
			}

		}
		$this->setPropertyCache(null);
		return true;
	}

	/**
	 * @brief Returns a list of properties for this nodes.;
	 * @param array $properties
	 * @return array
	 * @note The properties list is a list of propertynames the client 
	 * requested, encoded as xmlnamespace#tagName, for example: 
	 * http://www.example.org/namespace#author If the array is empty, all 
	 * properties should be returned
	 */
	public function getProperties($properties) {
		if (is_null($this->property_cache)) {
			$query = OC_DB::prepare( 'SELECT * FROM `*PREFIX*properties` WHERE `userid` = ? AND `propertypath` = ?' );
			$result = $query->execute( array( OC_User::getUser(), $this->path ));

			$this->property_cache = array();
			while( $row = $result->fetchRow()) {
				$this->property_cache[$row['propertyname']] = $row['propertyvalue'];
			}
		}

		// if the array was empty, we need to return everything
		if(count($properties) == 0) {
			return $this->property_cache;
		}

		$props = array();
		foreach($properties as $property) {
			if (isset($this->property_cache[$property])) $props[$property] = $this->property_cache[$property];
		}
		return $props;
	}

	/**
<<<<<<< HEAD
	 * Returns the ETag surrounded by double-quotes for this path.
=======
	 * @brief Creates a ETag for this path.
	 * @param string $path Path of the file
	 * @return string|null Returns null if the ETag can not effectively be determined
	 */
	static protected function createETag($path) {
		if(self::$ETagFunction) {
			$hash = call_user_func(self::$ETagFunction, $path);
			return $hash;
		}else{
			return uniqid('', true);
		}
	}

	/**
	 * @brief Returns the ETag surrounded by double-quotes for this path.
>>>>>>> 9b709fa9
	 * @param string $path Path of the file
	 * @return string|null Returns null if the ETag can not effectively be determined
	 */
	static public function getETagPropertyForPath($path) {
		$tag = \OC\Files\Filesystem::getETag($path);
		if (empty($tag)) {
			return null;
		}
		$etag = '"'.$tag.'"';
		$query = OC_DB::prepare( 'INSERT INTO `*PREFIX*properties` (`userid`,`propertypath`,`propertyname`,`propertyvalue`) VALUES(?,?,?,?)' );
		$query->execute( array( OC_User::getUser(), $path, self::GETETAG_PROPERTYNAME, $etag ));
		return $etag;
	}

	/**
	 * @brief Remove the ETag from the cache.
	 * @param string $path Path of the file
	 */
	static public function removeETagPropertyForPath($path) {
		// remove tags from this and parent paths
		$paths = array();
		while ($path != '/' && $path != '.' && $path != '' && $path != '\\') {
			$paths[] = $path;
			$path = dirname($path);
		}
		if (empty($paths)) {
			return;
		}
		$paths[] = $path;
		$path_placeholders = join(',', array_fill(0, count($paths), '?'));
		$query = OC_DB::prepare( 'DELETE FROM `*PREFIX*properties`'
			.' WHERE `userid` = ?'
			.' AND `propertyname` = ?'
			.' AND `propertypath` IN ('.$path_placeholders.')'
			);
		$vals = array( OC_User::getUser(), self::GETETAG_PROPERTYNAME );
		$query->execute(array_merge( $vals, $paths ));
	}
}<|MERGE_RESOLUTION|>--- conflicted
+++ resolved
@@ -99,12 +99,8 @@
 	}
 
 	/**
-<<<<<<< HEAD
-	 * Make sure the fileinfo cache is filled. Uses the file cache or a direct stat
-=======
 	 * @brief Ensure that the fileinfo cache is filled
 	 & @note Uses OC_FileCache or a direct stat
->>>>>>> 9b709fa9
 	 */
 	protected function getFileinfoCache() {
 		if (!isset($this->fileinfo_cache)) {
@@ -209,25 +205,7 @@
 	}
 
 	/**
-<<<<<<< HEAD
 	 * Returns the ETag surrounded by double-quotes for this path.
-=======
-	 * @brief Creates a ETag for this path.
-	 * @param string $path Path of the file
-	 * @return string|null Returns null if the ETag can not effectively be determined
-	 */
-	static protected function createETag($path) {
-		if(self::$ETagFunction) {
-			$hash = call_user_func(self::$ETagFunction, $path);
-			return $hash;
-		}else{
-			return uniqid('', true);
-		}
-	}
-
-	/**
-	 * @brief Returns the ETag surrounded by double-quotes for this path.
->>>>>>> 9b709fa9
 	 * @param string $path Path of the file
 	 * @return string|null Returns null if the ETag can not effectively be determined
 	 */
