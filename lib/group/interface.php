<?php

/**
 * ownCloud - group interface
 *
 * @author Arthur Schiwon
 * @copyright 2012 Arthur Schiwon blizzz@owncloud.org
 *
 * This library is free software; you can redistribute it and/or
 * modify it under the terms of the GNU AFFERO GENERAL PUBLIC LICENSE
 * License as published by the Free Software Foundation; either
 * version 3 of the License, or any later version.
 *
 * This library is distributed in the hope that it will be useful,
 * but WITHOUT ANY WARRANTY; without even the implied warranty of
 * MERCHANTABILITY or FITNESS FOR A PARTICULAR PURPOSE.  See the
 * GNU AFFERO GENERAL PUBLIC LICENSE for more details.
 *
 * You should have received a copy of the GNU Affero General Public
 * License along with this library.  If not, see <http://www.gnu.org/licenses/>.
 *
 */

interface OC_Group_Interface {
	/**
	* @brief Check if backend implements actions
	* @param $actions bitwise-or'ed actions
	* @returns boolean
	*
	* Returns the supported actions as int to be
	* compared with OC_GROUP_BACKEND_CREATE_GROUP etc.
	*/
	public function implementsActions($actions);

	/**
	 * @brief is user in group?
	 * @param $uid uid of the user
	 * @param $gid gid of the group
	 * @returns true/false
	 *
	 * Checks whether the user is member of a group or not.
	 */
	public function inGroup($uid, $gid);

	/**
	 * @brief Get all groups a user belongs to
	 * @param $uid Name of the user
	 * @returns array with group names
	 *
	 * This function fetches all groups a user belongs to. It does not check
	 * if the user exists at all.
	 */
	public function getUserGroups($uid);

	/**
	 * @brief get a list of all groups
	 * @returns array with group names
	 *
	 * Returns a list with all groups
	 */
<<<<<<< HEAD
	public function getGroups($search = '', $limit = 10, $offset = 0);
=======
	public function getGroups($search = '', $limit = -1, $offset = 0);
>>>>>>> 62e4f55f

	/**
	 * check if a group exists
	 * @param string $gid
	 * @return bool
	 */
	public function groupExists($gid);

	/**
	 * @brief get a list of all users in a group
	 * @returns array with user ids
	 */
	public function usersInGroup($gid, $search = '', $limit = -1, $offset = 0);

}<|MERGE_RESOLUTION|>--- conflicted
+++ resolved
@@ -58,11 +58,7 @@
 	 *
 	 * Returns a list with all groups
 	 */
-<<<<<<< HEAD
-	public function getGroups($search = '', $limit = 10, $offset = 0);
-=======
 	public function getGroups($search = '', $limit = -1, $offset = 0);
->>>>>>> 62e4f55f
 
 	/**
 	 * check if a group exists
