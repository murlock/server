<?php $TRANSLATIONS = array(
<<<<<<< HEAD
"OpenID Changed" => "OpenID geändert",
"Invalid request" => "Ungültige Anfrage",
=======
"Unable to load list from App Store" => "Liste der Apps im Store konnte nicht geladen werden.",
"Email saved" => "E-Mail gespeichert",
"Invalid email" => "Ungültige E-Mail",
"OpenID Changed" => "OpenID geändert",
"Invalid request" => "Ungültige Anfrage",
"Authentication error" => "Anmeldungsfehler",
>>>>>>> 46d6fd15
"Language changed" => "Sprache geändert",
"Error" => "Fehler",
"Disable" => "Deaktivieren",
"Enable" => "Aktivieren",
"Saving..." => "Speichern...",
"__language_name__" => "Deutsch",
"Security Warning" => "Sicherheitshinweis",
"Cron" => "Cron",
"execute one task with each page loaded" => "Führe eine Aufgabe pro geladener Seite aus.",
"cron.php is registered at a webcron service" => "cron.php ist beim Webcron-Service registriert",
"use systems cron service" => "Nutze System-Cron-Service",
"Log" => "Log",
"More" => "Mehr",
"Add your App" => "Fügen Sie Ihre App hinzu",
"Select an App" => "Wähle eine Anwendung aus",
"See application page at apps.owncloud.com" => "Weitere Anwendungen auf apps.owncloud.com",
"-licensed" => "-lizenziert",
"by" => "von",
"Documentation" => "Dokumentation",
"Managing Big Files" => "Große Dateien verwalten",
"Ask a question" => "Stell eine Frage",
"Problems connecting to help database." => "Probleme bei der Verbindung zur Hilfe-Datenbank.",
"Go there manually." => "Datenbank direkt besuchen.",
"Answer" => "Antwort",
"You use" => "Sie nutzen",
"of the available" => "der verfügbaren",
<<<<<<< HEAD
"Desktop and Mobile Syncing Clients" => "Desktop und mobile synchronierungs Clients",
=======
"Desktop and Mobile Syncing Clients" => "Desktop- und mobile Synchronierungs-Clients",
>>>>>>> 46d6fd15
"Download" => "Download",
"Your password got changed" => "Ihr Passwort wurde geändert.",
"Unable to change your password" => "Passwort konnte nicht geändert werden",
"Current password" => "Aktuelles Passwort",
"New password" => "Neues Passwort",
"show" => "zeigen",
"Change password" => "Passwort ändern",
"Email" => "E-Mail",
"Your email address" => "Ihre E-Mail-Adresse",
"Fill in an email address to enable password recovery" => "Tragen Sie eine E-Mail-Adresse ein, um die Passwort-Wiederherstellung zu aktivieren.",
"Language" => "Sprache",
<<<<<<< HEAD
"Help translate" => "Hilf bei der Übersetzung!",
"use this address to connect to your ownCloud in your file manager" => "Benutze diese Adresse, um deine ownCloud mit deinem Dateimanager zu verbinden.",
=======
"Help translate" => "Helfen Sie bei der Übersetzung",
"use this address to connect to your ownCloud in your file manager" => "Benutzen Sie diese Adresse, um Ihr ownCloud mit deinem Dateimanager zu verbinden.",
>>>>>>> 46d6fd15
"Name" => "Name",
"Password" => "Passwort",
"Groups" => "Gruppen",
"Create" => "Anlegen",
"Default Quota" => "Standard-Quota",
"Other" => "Andere",
"Group Admin" => "Gruppenadministrator",
"Quota" => "Quota",
"Delete" => "Löschen"
);<|MERGE_RESOLUTION|>--- conflicted
+++ resolved
@@ -1,15 +1,10 @@
 <?php $TRANSLATIONS = array(
-<<<<<<< HEAD
-"OpenID Changed" => "OpenID geändert",
-"Invalid request" => "Ungültige Anfrage",
-=======
 "Unable to load list from App Store" => "Liste der Apps im Store konnte nicht geladen werden.",
 "Email saved" => "E-Mail gespeichert",
 "Invalid email" => "Ungültige E-Mail",
 "OpenID Changed" => "OpenID geändert",
 "Invalid request" => "Ungültige Anfrage",
 "Authentication error" => "Anmeldungsfehler",
->>>>>>> 46d6fd15
 "Language changed" => "Sprache geändert",
 "Error" => "Fehler",
 "Disable" => "Deaktivieren",
@@ -36,11 +31,7 @@
 "Answer" => "Antwort",
 "You use" => "Sie nutzen",
 "of the available" => "der verfügbaren",
-<<<<<<< HEAD
-"Desktop and Mobile Syncing Clients" => "Desktop und mobile synchronierungs Clients",
-=======
 "Desktop and Mobile Syncing Clients" => "Desktop- und mobile Synchronierungs-Clients",
->>>>>>> 46d6fd15
 "Download" => "Download",
 "Your password got changed" => "Ihr Passwort wurde geändert.",
 "Unable to change your password" => "Passwort konnte nicht geändert werden",
@@ -52,13 +43,8 @@
 "Your email address" => "Ihre E-Mail-Adresse",
 "Fill in an email address to enable password recovery" => "Tragen Sie eine E-Mail-Adresse ein, um die Passwort-Wiederherstellung zu aktivieren.",
 "Language" => "Sprache",
-<<<<<<< HEAD
-"Help translate" => "Hilf bei der Übersetzung!",
-"use this address to connect to your ownCloud in your file manager" => "Benutze diese Adresse, um deine ownCloud mit deinem Dateimanager zu verbinden.",
-=======
 "Help translate" => "Helfen Sie bei der Übersetzung",
 "use this address to connect to your ownCloud in your file manager" => "Benutzen Sie diese Adresse, um Ihr ownCloud mit deinem Dateimanager zu verbinden.",
->>>>>>> 46d6fd15
 "Name" => "Name",
 "Password" => "Passwort",
 "Groups" => "Gruppen",
