--- conflicted
+++ resolved
@@ -170,16 +170,12 @@
 			}
 		}
 	}
-<<<<<<< HEAD
 	$basePath = substr($pathAndUser['path'], strlen('/' . $fileOwner . '/files'));
-=======
-	$basePath = substr($pathAndUser['path'], strlen('/'.$fileOwner.'/files'));
->>>>>>> 6ff38624
 	$path = $basePath;
 	if (isset($_GET['path'])) {
 		$path .= $_GET['path'];
 	}
-	if (!$path || !OC_Filesystem::isValidPath($path) || !OC_Filesystem::file_exists($path)) {
+	if (!$path || !\OC\Files\Filesystem::isValidPath($path) || !OC_Filesystem::file_exists($path)) {
 		OCP\Util::writeLog('share', 'Invalid path ' . $path . ' for share id ' . $linkItem['id'], \OCP\Util::ERROR);
 		header('HTTP/1.0 404 Not Found');
 		$tmpl = new OCP\Template('', '404', 'guest');
