--- conflicted
+++ resolved
@@ -1,9 +1,6 @@
 <?php $TRANSLATIONS = array(
-<<<<<<< HEAD
-=======
 "Not all calendars are completely cached" => "Не все календари полностью кешированы",
 "Everything seems to be completely cached" => "Все, вроде бы, закешировано",
->>>>>>> 46d6fd15
 "No calendars found." => "Календари не найдены.",
 "No events found." => "События не найдены.",
 "Wrong calendar" => "Неверный календарь",
@@ -36,13 +33,9 @@
 "Projects" => "Проекты",
 "Questions" => "Вопросы",
 "Work" => "Работа",
-<<<<<<< HEAD
-"unnamed" => "без имени",
-=======
 "by" => "до свидания",
 "unnamed" => "без имени",
 "New Calendar" => "Новый Календарь",
->>>>>>> 46d6fd15
 "Does not repeat" => "Не повторяется",
 "Daily" => "Ежедневно",
 "Weekly" => "Еженедельно",
@@ -119,13 +112,7 @@
 "Month" => "Месяц",
 "List" => "Список",
 "Today" => "Сегодня",
-<<<<<<< HEAD
-"Calendars" => "Календари",
-"There was a fail, while parsing the file." => "Не удалось обработать файл.",
-"Choose active calendars" => "Выберите активные календари",
-=======
 "Settings" => "Параметры",
->>>>>>> 46d6fd15
 "Your calendars" => "Ваши календари",
 "CalDav Link" => "Ссылка для CalDav",
 "Shared calendars" => "Общие календари",
@@ -181,26 +168,20 @@
 "Take an available name!" => "Возьмите разрешенное имя!",
 "A Calendar with this name already exists. If you continue anyhow, these calendars will be merged." => "Календарь с таким именем уже существует. Если вы продолжите, одноименный календарь будет удален.",
 "Import" => "Импортировать",
+"Importing calendar" => "Импортируется календарь",
+"Calendar imported successfully" => "Календарь успешно импортирован",
 "Close Dialog" => "Закрыть Сообщение",
 "Create a new event" => "Создать новое событие",
 "View an event" => "Показать событие",
 "No categories selected" => "Категории не выбраны",
-<<<<<<< HEAD
-"Select category" => "Выбрать категорию",
-=======
 "of" => "из",
 "at" => "на",
 "General" => "Основные",
->>>>>>> 46d6fd15
 "Timezone" => "Часовой пояс",
 "Update timezone automatically" => "Автоматическое обновление временной зоны",
 "Time format" => "Формат времени",
 "24h" => "24ч",
 "12h" => "12ч",
-<<<<<<< HEAD
-"First day of the week" => "Первый день недели",
-"Calendar CalDAV syncing address:" => "Адрес синхронизации календаря CalDAV:",
-=======
 "Start week on" => "Начало недели",
 "Cache" => "Кэш",
 "Clear cache for repeating events" => "Очистить кэш повторяющихся событий",
@@ -210,7 +191,6 @@
 "Primary address (Kontact et al)" => "Основной адрес (Контакта)",
 "iOS/OS X" => "iOS/OS X",
 "Read only iCalendar link(s)" => "Читать только ссылки iCalendar",
->>>>>>> 46d6fd15
 "Users" => "Пользователи",
 "select users" => "выбрать пользователей",
 "Editable" => "Редактируемо",
