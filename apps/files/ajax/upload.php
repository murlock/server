--- conflicted
+++ resolved
@@ -54,13 +54,9 @@
 	$totalSize+=$size;
 }
 if($totalSize>OC_Filesystem::free_space($dir)) {
-<<<<<<< HEAD
-	OCP\JSON::error(array('data' => array( 'message' => $l->t( 'Not enough storage available' ))));
-=======
-	OCP\JSON::error(array('data' => array( 'message' => $l->t( 'Not enough space available' ),
+	OCP\JSON::error(array('data' => array( 'message' => $l->t( 'Not enough storage available' ),
 		'uploadMaxFilesize'=>$maxUploadFilesize,
 		'maxHumanFilesize'=>$maxHumanFilesize)));
->>>>>>> 31cc9aa8
 	exit();
 }
 
