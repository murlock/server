--- conflicted
+++ resolved
@@ -7,10 +7,6 @@
 "Missing a temporary folder" => "Folder sementara hilang",
 "Failed to write to disk" => "Gagal untuk disimpan",
 "Files" => "fail",
-<<<<<<< HEAD
-"Size" => "Saiz",
-"Modified" => "Dimodifikasi",
-=======
 "Delete" => "Padam",
 "already exists" => "Sudah wujud",
 "replace" => "ganti",
@@ -31,7 +27,6 @@
 "file" => "fail",
 "files" => "fail",
 "File handling" => "Pengendalian fail",
->>>>>>> 46d6fd15
 "Maximum upload size" => "Saiz maksimum muat naik",
 "max. possible: " => "maksimum:",
 "Needed for multi-file and folder downloads." => "Diperlukan untuk muatturun fail pelbagai ",
@@ -48,10 +43,9 @@
 "Name" => "Nama ",
 "Share" => "Kongsi",
 "Download" => "Muat turun",
-<<<<<<< HEAD
+"Size" => "Saiz",
+"Modified" => "Dimodifikasi",
 "Delete" => "Padam",
-=======
->>>>>>> 46d6fd15
 "Upload too large" => "Muat naik terlalu besar",
 "The files you are trying to upload exceed the maximum size for file uploads on this server." => "Fail yang cuba dimuat naik melebihi saiz maksimum fail upload server",
 "Files are being scanned, please wait." => "Fail sedang diimbas, harap bersabar.",
