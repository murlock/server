<?php
/**
* ownCloud
*
* @author Michael Gapczynski
* @copyright 2012 Michael Gapczynski mtgap@owncloud.com
*
* This library is free software; you can redistribute it and/or
* modify it under the terms of the GNU AFFERO GENERAL PUBLIC LICENSE
* License as published by the Free Software Foundation; either
* version 3 of the License, or any later version.
*
* This library is distributed in the hope that it will be useful,
* but WITHOUT ANY WARRANTY; without even the implied warranty of
* MERCHANTABILITY or FITNESS FOR A PARTICULAR PURPOSE.  See the
* GNU AFFERO GENERAL PUBLIC LICENSE for more details.
*
* You should have received a copy of the GNU Affero General Public
* License along with this library.  If not, see <http://www.gnu.org/licenses/>.
*/

/**
* Class to configure the config/mount.php and data/$user/mount.php files
*/
class OC_Mount_Config {

	const MOUNT_TYPE_GLOBAL = 'global';
	const MOUNT_TYPE_GROUP = 'group';
	const MOUNT_TYPE_USER = 'user';

	/**
	* Get details on each of the external storage backends, used for the mount config UI
	* If a custom UI is needed, add the key 'custom' and a javascript file with that name will be loaded
	* If the configuration parameter should be secret, add a '*' to the beginning of the value
	* If the configuration parameter is a boolean, add a '!' to the beginning of the value
	* If the configuration parameter is optional, add a '&' to the beginning of the value
	* If the configuration parameter is hidden, add a '#' to the begining of the value
	* @return array
	*/
	public static function getBackends() {
<<<<<<< HEAD
		
		$backends['\OC\Files\Storage\Local']=array(
=======

		$backends['OC_Filestorage_Local']=array(
>>>>>>> 1d57a2e2
				'backend' => 'Local',
				'configuration' => array(
					'datadir' => 'Location'));

		$backends['\OC\Files\Storage\AmazonS3']=array(
			'backend' => 'Amazon S3',
			'configuration' => array(
				'key' => 'Key',
				'secret' => '*Secret',
				'bucket' => 'Bucket'));

		$backends['\OC\Files\Storage\Dropbox']=array(
			'backend' => 'Dropbox',
			'configuration' => array(
				'configured' => '#configured',
				'app_key' => 'App key',
				'app_secret' => 'App secret',
				'token' => '#token',
				'token_secret' => '#token_secret'),
				'custom' => 'dropbox');

		if(OC_Mount_Config::checkphpftp()) $backends['\OC\Files\Storage\FTP']=array(
			'backend' => 'FTP',
			'configuration' => array(
				'host' => 'URL',
				'user' => 'Username',
				'password' => '*Password',
				'root' => '&Root',
				'secure' => '!Secure ftps://'));

		$backends['\OC\Files\Storage\Google']=array(
			'backend' => 'Google Drive',
			'configuration' => array(
				'configured' => '#configured',
				'token' => '#token',
				'token_secret' => '#token secret'),
				'custom' => 'google');
<<<<<<< HEAD
		
		$backends['\OC\Files\Storage\SWIFT']=array(
=======

		$backends['OC_Filestorage_SWIFT']=array(
>>>>>>> 1d57a2e2
			'backend' => 'OpenStack Swift',
			'configuration' => array(
				'host' => 'URL',
				'user' => 'Username',
				'token' => '*Token',
				'root' => '&Root',
				'secure' => '!Secure ftps://'));
<<<<<<< HEAD
							
		if(OC_Mount_Config::checksmbclient()) $backends['\OC\Files\Storage\SMB']=array(
=======

		if(OC_Mount_Config::checksmbclient()) $backends['OC_Filestorage_SMB']=array(
>>>>>>> 1d57a2e2
			'backend' => 'SMB / CIFS',
			'configuration' => array(
				'host' => 'URL',
				'user' => 'Username',
				'password' => '*Password',
				'share' => 'Share',
				'root' => '&Root'));
<<<<<<< HEAD
				
		$backends['\OC\Files\Storage\DAV']=array(
=======

		$backends['OC_Filestorage_DAV']=array(
>>>>>>> 1d57a2e2
			'backend' => 'ownCloud / WebDAV',
			'configuration' => array(
				'host' => 'URL',
				'user' => 'Username',
				'password' => '*Password',
				'root' => '&Root',
				'secure' => '!Secure https://'));

		return($backends);
	}

	/**
	* Get the system mount points
	* The returned array is not in the same format as getUserMountPoints()
	* @return array
	*/
	public static function getSystemMountPoints() {
		$mountPoints = self::readData(false);
		$backends = self::getBackends();
		$system = array();
		if (isset($mountPoints[self::MOUNT_TYPE_GROUP])) {
			foreach ($mountPoints[self::MOUNT_TYPE_GROUP] as $group => $mounts) {
				foreach ($mounts as $mountPoint => $mount) {
					// Update old classes to new namespace
					if (strpos($mount['class'], 'OC_Filestorage_') !== false) {
						$mount['class'] = '\OC\Files\Storage\\'.substr($mount['class'], 15);
					}
					// Remove '/$user/files/' from mount point
					$mountPoint = substr($mountPoint, 13);
					// Merge the mount point into the current mount points
					if (isset($system[$mountPoint]) && $system[$mountPoint]['configuration'] == $mount['options']) {
						$system[$mountPoint]['applicable']['groups']
							= array_merge($system[$mountPoint]['applicable']['groups'], array($group));
					} else {
						$system[$mountPoint] = array(
							'class' => $mount['class'],
							'backend' => $backends[$mount['class']]['backend'],
							'configuration' => $mount['options'],
							'applicable' => array('groups' => array($group), 'users' => array()));
					}
				}
			}
		}
		if (isset($mountPoints[self::MOUNT_TYPE_USER])) {
			foreach ($mountPoints[self::MOUNT_TYPE_USER] as $user => $mounts) {
				foreach ($mounts as $mountPoint => $mount) {
					// Update old classes to new namespace
					if (strpos($mount['class'], 'OC_Filestorage_') !== false) {
						$mount['class'] = '\OC\Files\Storage\\'.substr($mount['class'], 15);
					}
					// Remove '/$user/files/' from mount point
					$mountPoint = substr($mountPoint, 13);
					// Merge the mount point into the current mount points
					if (isset($system[$mountPoint]) && $system[$mountPoint]['configuration'] == $mount['options']) {
						$system[$mountPoint]['applicable']['users']
							= array_merge($system[$mountPoint]['applicable']['users'], array($user));
					} else {
						$system[$mountPoint] = array('class' => $mount['class'],
							'backend' => $backends[$mount['class']]['backend'],
							'configuration' => $mount['options'],
							'applicable' => array('groups' => array(), 'users' => array($user)));
					}
				}
			}
		}
		return $system;
	}

	/**
	* Get the personal mount points of the current user
	* The returned array is not in the same format as getUserMountPoints()
	* @return array
	*/
	public static function getPersonalMountPoints() {
		$mountPoints = self::readData(true);
		$backends = self::getBackends();
		$uid = OCP\User::getUser();
		$personal = array();
		if (isset($mountPoints[self::MOUNT_TYPE_USER][$uid])) {
			foreach ($mountPoints[self::MOUNT_TYPE_USER][$uid] as $mountPoint => $mount) {
				// Update old classes to new namespace
				if (strpos($mount['class'], 'OC_Filestorage_') !== false) {
					$mount['class'] = '\OC\Files\Storage\\'.substr($mount['class'], 15);
				}
				// Remove '/uid/files/' from mount point
				$personal[substr($mountPoint, strlen($uid) + 8)] = array('class' => $mount['class'],
																'backend' => $backends[$mount['class']]['backend'],
																'configuration' => $mount['options']);
			}
		}
		return $personal;
	}

	/**
	* Add a mount point to the filesystem
	* @param string Mount point
	* @param string Backend class
	* @param array Backend parameters for the class
	* @param string MOUNT_TYPE_GROUP | MOUNT_TYPE_USER
	* @param string User or group to apply mount to
	* @param bool Personal or system mount point i.e. is this being called from the personal or admin page
	* @return bool
	*/
	public static function addMountPoint($mountPoint,
										 $class,
										 $classOptions,
										 $mountType,
										 $applicable,
										 $isPersonal = false) {
		if ($isPersonal) {
			// Verify that the mount point applies for the current user
			// Prevent non-admin users from mounting local storage
			if ($applicable != OCP\User::getUser() || $class == '\OC\Files\Storage\Local') {
				return false;
			}
			$mountPoint = '/'.$applicable.'/files/'.ltrim($mountPoint, '/');
		} else {
			$mountPoint = '/$user/files/'.ltrim($mountPoint, '/');
		}
		$mount = array($applicable => array($mountPoint => array('class' => $class, 'options' => $classOptions)));
		$mountPoints = self::readData($isPersonal);
		// Merge the new mount point into the current mount points
		if (isset($mountPoints[$mountType])) {
			if (isset($mountPoints[$mountType][$applicable])) {
				$mountPoints[$mountType][$applicable]
					= array_merge($mountPoints[$mountType][$applicable], $mount[$applicable]);
			} else {
				$mountPoints[$mountType] = array_merge($mountPoints[$mountType], $mount);
			}
		} else {
			$mountPoints[$mountType] = $mount;
		}
		self::writeData($isPersonal, $mountPoints);
		return true;
	}

	/**
	*
	* @param string Mount point
	* @param string MOUNT_TYPE_GROUP | MOUNT_TYPE_USER
	* @param string User or group to remove mount from
	* @param bool Personal or system mount point
	* @return bool
	*/
	public static function removeMountPoint($mountPoint, $mountType, $applicable, $isPersonal = false) {
		// Verify that the mount point applies for the current user
		if ($isPersonal) {
			if ($applicable != OCP\User::getUser()) {
				return false;
			}
			$mountPoint = '/'.$applicable.'/files/'.ltrim($mountPoint, '/');
		} else {
			$mountPoint = '/$user/files/'.ltrim($mountPoint, '/');
		}
		$mountPoints = self::readData($isPersonal);
		// Remove mount point
		unset($mountPoints[$mountType][$applicable][$mountPoint]);
		// Unset parent arrays if empty
		if (empty($mountPoints[$mountType][$applicable])) {
			unset($mountPoints[$mountType][$applicable]);
			if (empty($mountPoints[$mountType])) {
				unset($mountPoints[$mountType]);
			}
		}
		self::writeData($isPersonal, $mountPoints);
		return true;
	}

	/**
	* Read the mount points in the config file into an array
	* @param bool Personal or system config file
	* @return array
	*/
	private static function readData($isPersonal) {
		if ($isPersonal) {
			$file = OC_User::getHome(OCP\User::getUser()).'/mount.php';
		} else {
			$file = OC::$SERVERROOT.'/config/mount.php';
		}
		if (is_file($file)) {
			$mountPoints = include $file;
			if (is_array($mountPoints)) {
				return $mountPoints;
			}
		}
		return array();
	}

	/**
	* Write the mount points to the config file
	* @param bool Personal or system config file
	* @param array Mount points
	*/
	private static function writeData($isPersonal, $data) {
		if ($isPersonal) {
			$file = OC_User::getHome(OCP\User::getUser()).'/mount.php';
		} else {
			$file = OC::$SERVERROOT.'/config/mount.php';
		}
		$content = "<?php return array (\n";
		if (isset($data[self::MOUNT_TYPE_GROUP])) {
			$content .= "\t'group' => array (\n";
			foreach ($data[self::MOUNT_TYPE_GROUP] as $group => $mounts) {
				$content .= "\t\t'".$group."' => array (\n";
				foreach ($mounts as $mountPoint => $mount) {
					$content .= "\t\t\t'".addcslashes($mountPoint,"'")."' => ".str_replace("\n", '', var_export($mount, true)).", \n";

				}
				$content .= "\t\t),\n";
			}
			$content .= "\t),\n";
		}
		if (isset($data[self::MOUNT_TYPE_USER])) {
			$content .= "\t'user' => array (\n";
			foreach ($data[self::MOUNT_TYPE_USER] as $user => $mounts) {
				$content .= "\t\t'".$user."' => array (\n";
				foreach ($mounts as $mountPoint => $mount) {
					$content .= "\t\t\t'".addcslashes($mountPoint,"'")."' => ".str_replace("\n", '', var_export($mount, true)).",\n";
				}
				$content .= "\t\t),\n";
			}
			$content .= "\t),\n";
		}
		$content .= ");\n?>";
		@file_put_contents($file, $content);
	}

	/**
	 * Returns all user uploaded ssl root certificates
	 * @return array
	 */
	public static function getCertificates() {
		$view = \OCP\Files::getStorage('files_external');
		$path=\OCP\Config::getSystemValue('datadirectory').$view->getAbsolutePath("").'uploads/';
		\OCP\Util::writeLog('files_external', 'checking path '.$path, \OCP\Util::INFO);
		if ( ! is_dir($path)) {
			//path might not exist (e.g. non-standard OC_User::getHome() value)
			//in this case create full path using 3rd (recursive=true) parameter.
			mkdir($path, 0777, true);
		}
		$result = array();
		$handle = opendir($path);
		if ( ! $handle) {
			return array();
		}
		while (false !== ($file = readdir($handle))) {
			if ($file != '.' && $file != '..') $result[] = $file;
		}
		return $result;
	}

	/**
	 * creates certificate bundle
	 */
	public static function createCertificateBundle() {
		$view = \OCP\Files::getStorage("files_external");
		$path = \OCP\Config::getSystemValue('datadirectory').$view->getAbsolutePath("");

		$certs = OC_Mount_Config::getCertificates();
		$fh_certs = fopen($path."/rootcerts.crt", 'w');
		foreach ($certs as $cert) {
			$file=$path.'/uploads/'.$cert;
			$fh = fopen($file, "r");
			$data = fread($fh, filesize($file));
			fclose($fh);
			if (strpos($data, 'BEGIN CERTIFICATE')) {
				fwrite($fh_certs, $data);
				fwrite($fh_certs, "\r\n");
			}
		}

		fclose($fh_certs);

		return true;
	}

	/**
	 * check if smbclient is installed
	 */
	public static function checksmbclient() {
		if(function_exists('shell_exec')) {
			$output=shell_exec('which smbclient');
			return (empty($output)?false:true);
		}else{
			return(false);
		}
	}

	/**
	 * check if php-ftp is installed
	 */
	public static function checkphpftp() {
		if(function_exists('ftp_login')) {
			return(true);
		}else{
			return(false);
		}
	}

	/**
	 * check dependencies
	 */
	public static function checkDependencies() {
		$l= new OC_L10N('files_external');
		$txt='';
		if(!OC_Mount_Config::checksmbclient()) $txt.=$l->t('<b>Warning:</b> "smbclient" is not installed. Mounting of CIFS/SMB shares is not possible. Please ask your system administrator to install it.').'<br />';
		if(!OC_Mount_Config::checkphpftp()) $txt.=$l->t('<b>Warning:</b> The FTP support in PHP is not enabled or installed. Mounting of FTP shares is not possible. Please ask your system administrator to install it.').'<br />';

		return($txt);
	}
}<|MERGE_RESOLUTION|>--- conflicted
+++ resolved
@@ -38,13 +38,8 @@
 	* @return array
 	*/
 	public static function getBackends() {
-<<<<<<< HEAD
 		
 		$backends['\OC\Files\Storage\Local']=array(
-=======
-
-		$backends['OC_Filestorage_Local']=array(
->>>>>>> 1d57a2e2
 				'backend' => 'Local',
 				'configuration' => array(
 					'datadir' => 'Location'));
@@ -82,13 +77,8 @@
 				'token' => '#token',
 				'token_secret' => '#token secret'),
 				'custom' => 'google');
-<<<<<<< HEAD
 		
 		$backends['\OC\Files\Storage\SWIFT']=array(
-=======
-
-		$backends['OC_Filestorage_SWIFT']=array(
->>>>>>> 1d57a2e2
 			'backend' => 'OpenStack Swift',
 			'configuration' => array(
 				'host' => 'URL',
@@ -96,13 +86,8 @@
 				'token' => '*Token',
 				'root' => '&Root',
 				'secure' => '!Secure ftps://'));
-<<<<<<< HEAD
 							
 		if(OC_Mount_Config::checksmbclient()) $backends['\OC\Files\Storage\SMB']=array(
-=======
-
-		if(OC_Mount_Config::checksmbclient()) $backends['OC_Filestorage_SMB']=array(
->>>>>>> 1d57a2e2
 			'backend' => 'SMB / CIFS',
 			'configuration' => array(
 				'host' => 'URL',
@@ -110,13 +95,8 @@
 				'password' => '*Password',
 				'share' => 'Share',
 				'root' => '&Root'));
-<<<<<<< HEAD
 				
 		$backends['\OC\Files\Storage\DAV']=array(
-=======
-
-		$backends['OC_Filestorage_DAV']=array(
->>>>>>> 1d57a2e2
 			'backend' => 'ownCloud / WebDAV',
 			'configuration' => array(
 				'host' => 'URL',
