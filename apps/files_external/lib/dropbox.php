<?php

/**
* ownCloud
*
* @author Michael Gapczynski
* @copyright 2012 Michael Gapczynski mtgap@owncloud.com
*
* This library is free software; you can redistribute it and/or
* modify it under the terms of the GNU AFFERO GENERAL PUBLIC LICENSE
* License as published by the Free Software Foundation; either
* version 3 of the License, or any later version.
*
* This library is distributed in the hope that it will be useful,
* but WITHOUT ANY WARRANTY; without even the implied warranty of
* MERCHANTABILITY or FITNESS FOR A PARTICULAR PURPOSE.  See the
* GNU AFFERO GENERAL PUBLIC LICENSE for more details.
*
* You should have received a copy of the GNU Affero General Public
* License along with this library.  If not, see <http://www.gnu.org/licenses/>.
*/

namespace OC\Files\Storage;

require_once 'Dropbox/autoload.php';

class Dropbox extends \OC\Files\Storage\Common {

	private $dropbox;
	private $root;
	private $id;
	private $metaData = array();

	private static $tempFiles = array();

	public function __construct($params) {
<<<<<<< HEAD
		if (isset($params['configured']) && $params['configured'] == 'true' && isset($params['app_key']) && isset($params['app_secret']) && isset($params['token']) && isset($params['token_secret'])) {
			$this->id = 'dropbox::'.$params['app_key'] . $params['token']. '/' . $params['root'];
=======
		if (isset($params['configured']) && $params['configured'] == 'true'
			&& isset($params['app_key'])
			&& isset($params['app_secret'])
			&& isset($params['token'])
			&& isset($params['token_secret'])
		) {
>>>>>>> 4cb760a9
			$this->root=isset($params['root'])?$params['root']:'';
			$oauth = new \Dropbox_OAuth_Curl($params['app_key'], $params['app_secret']);
			$oauth->setToken($params['token'], $params['token_secret']);
			$this->dropbox = new \Dropbox_API($oauth, 'dropbox');
			$this->mkdir('');
		} else {
			throw new \Exception('Creating \OC\Files\Storage\Dropbox storage failed');
		}
	}

	private function getMetaData($path, $list = false) {
		$path = $this->root.$path;
		if ( ! $list && isset($this->metaData[$path])) {
			return $this->metaData[$path];
		} else {
			if ($list) {
				try {
					$response = $this->dropbox->getMetaData($path);
				} catch (\Exception $exception) {
					\OCP\Util::writeLog('files_external', $exception->getMessage(), \OCP\Util::ERROR);
					return false;
				}
				if ($response && isset($response['contents'])) {
					$contents = $response['contents'];
					// Cache folder's contents
					foreach ($contents as $file) {
						$this->metaData[$path.'/'.basename($file['path'])] = $file;
					}
					unset($response['contents']);
					$this->metaData[$path] = $response;
				}
				$this->metaData[$path] = $response;
				// Return contents of folder only
				return $contents;
			} else {
				try {
					$response = $this->dropbox->getMetaData($path, 'false');
					$this->metaData[$path] = $response;
					return $response;
				} catch (\Exception $exception) {
					\OCP\Util::writeLog('files_external', $exception->getMessage(), \OCP\Util::ERROR);
					return false;
				}
			}
		}
	}

	public function getId(){
		return $this->id;
	}

	public function mkdir($path) {
		$path = $this->root.$path;
		try {
			$this->dropbox->createFolder($path);
			return true;
		} catch (\Exception $exception) {
			\OCP\Util::writeLog('files_external', $exception->getMessage(), \OCP\Util::ERROR);
			return false;
		}
	}

	public function rmdir($path) {
		return $this->unlink($path);
	}

	public function opendir($path) {
		$contents = $this->getMetaData($path, true);
		if ($contents) {
			$files = array();
			foreach ($contents as $file) {
				$files[] = basename($file['path']);
			}
			\OC_FakeDirStream::$dirs['dropbox'.$path] = $files;
			return opendir('fakedir://dropbox'.$path);
		}
		return false;
	}

	public function stat($path) {
		$metaData = $this->getMetaData($path);
		if ($metaData) {
			$stat['size'] = $metaData['bytes'];
			$stat['atime'] = time();
			$stat['mtime'] = (isset($metaData['modified'])) ? strtotime($metaData['modified']) : time();
			return $stat;
		}
		return false;
	}

	public function filetype($path) {
		if ($path == '' || $path == '/') {
			return 'dir';
		} else {
			$metaData = $this->getMetaData($path);
			if ($metaData) {
				if ($metaData['is_dir'] == 'true') {
					return 'dir';
				} else {
					return 'file';
				}
			}
		}
		return false;
	}

	public function isReadable($path) {
		return $this->file_exists($path);
	}

	public function isUpdatable($path) {
		return $this->file_exists($path);
	}

	public function file_exists($path) {
		if ($path == '' || $path == '/') {
			return true;
		}
		if ($this->getMetaData($path)) {
			return true;
		}
		return false;
	}

	public function unlink($path) {
		$path = $this->root.$path;
		try {
			$this->dropbox->delete($path);
			return true;
		} catch (\Exception $exception) {
			\OCP\Util::writeLog('files_external', $exception->getMessage(), \OCP\Util::ERROR);
			return false;
		}
	}

	public function rename($path1, $path2) {
		$path1 = $this->root.$path1;
		$path2 = $this->root.$path2;
		try {
			$this->dropbox->move($path1, $path2);
			return true;
		} catch (\Exception $exception) {
			\OCP\Util::writeLog('files_external', $exception->getMessage(), \OCP\Util::ERROR);
			return false;
		}
	}

	public function copy($path1, $path2) {
		$path1 = $this->root.$path1;
		$path2 = $this->root.$path2;
		try {
			$this->dropbox->copy($path1, $path2);
			return true;
		} catch (\Exception $exception) {
			\OCP\Util::writeLog('files_external', $exception->getMessage(), \OCP\Util::ERROR);
			return false;
		}
	}

	public function fopen($path, $mode) {
		$path = $this->root.$path;
		switch ($mode) {
			case 'r':
			case 'rb':
				$tmpFile = \OC_Helper::tmpFile();
				try {
					$data = $this->dropbox->getFile($path);
					file_put_contents($tmpFile, $data);
					return fopen($tmpFile, 'r');
				} catch (\Exception $exception) {
					\OCP\Util::writeLog('files_external', $exception->getMessage(), \OCP\Util::ERROR);
					return false;
				}
			case 'w':
			case 'wb':
			case 'a':
			case 'ab':
			case 'r+':
			case 'w+':
			case 'wb+':
			case 'a+':
			case 'x':
			case 'x+':
			case 'c':
			case 'c+':
				if (strrpos($path, '.') !== false) {
					$ext = substr($path, strrpos($path, '.'));
				} else {
					$ext = '';
				}
				$tmpFile = \OC_Helper::tmpFile($ext);
				\OC_CloseStreamWrapper::$callBacks[$tmpFile] = array($this, 'writeBack');
				if ($this->file_exists($path)) {
					$source = $this->fopen($path, 'r');
					file_put_contents($tmpFile, $source);
				}
				self::$tempFiles[$tmpFile] = $path;
				return fopen('close://'.$tmpFile, $mode);
		}
		return false;
	}

	public function writeBack($tmpFile) {
		if (isset(self::$tempFiles[$tmpFile])) {
			$handle = fopen($tmpFile, 'r');
			try {
				$this->dropbox->putFile(self::$tempFiles[$tmpFile], $handle);
				unlink($tmpFile);
			} catch (\Exception $exception) {
				\OCP\Util::writeLog('files_external', $exception->getMessage(), \OCP\Util::ERROR);
			}
		}
	}

	public function getMimeType($path) {
		if ($this->filetype($path) == 'dir') {
			return 'httpd/unix-directory';
		} else {
			$metaData = $this->getMetaData($path);
			if ($metaData) {
				return $metaData['mime_type'];
			}
		}
		return false;
	}

	public function free_space($path) {
		try {
			$info = $this->dropbox->getAccountInfo();
			return $info['quota_info']['quota'] - $info['quota_info']['normal'];
		} catch (\Exception $exception) {
			\OCP\Util::writeLog('files_external', $exception->getMessage(), \OCP\Util::ERROR);
			return false;
		}
	}

	public function touch($path, $mtime = null) {
		return false;
	}

}<|MERGE_RESOLUTION|>--- conflicted
+++ resolved
@@ -34,17 +34,13 @@
 	private static $tempFiles = array();
 
 	public function __construct($params) {
-<<<<<<< HEAD
-		if (isset($params['configured']) && $params['configured'] == 'true' && isset($params['app_key']) && isset($params['app_secret']) && isset($params['token']) && isset($params['token_secret'])) {
-			$this->id = 'dropbox::'.$params['app_key'] . $params['token']. '/' . $params['root'];
-=======
 		if (isset($params['configured']) && $params['configured'] == 'true'
 			&& isset($params['app_key'])
 			&& isset($params['app_secret'])
 			&& isset($params['token'])
 			&& isset($params['token_secret'])
 		) {
->>>>>>> 4cb760a9
+			$this->id = 'dropbox::'.$params['app_key'] . $params['token']. '/' . $params['root'];
 			$this->root=isset($params['root'])?$params['root']:'';
 			$oauth = new \Dropbox_OAuth_Curl($params['app_key'], $params['app_secret']);
 			$oauth->setToken($params['token'], $params['token_secret']);
