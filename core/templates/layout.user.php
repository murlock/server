<!DOCTYPE html>
<html>
	<head>
		<title><?php echo isset($_['application']) && !empty($_['application'])?$_['application'].' | ':'' ?>ownCloud <?php echo OC_User::getUser()?' ('.OC_User::getUser().') ':'' ?></title>
		<meta http-equiv="Content-Type" content="text/html; charset=utf-8" />
		<link rel="shortcut icon" href="<?php echo image_path('', 'favicon.png'); ?>" /><link rel="apple-touch-icon-precomposed" href="<?php echo image_path('', 'favicon-touch.png'); ?>" />
		<?php if (!empty(OC_Util::$core_styles)): ?>
		<link rel="stylesheet" href="<?php echo OC_Helper::linkToRemote('core.css', false) ?>" type="text/css" media="screen" />
		<?php endif ?>
		<?php foreach($_['cssfiles'] as $cssfile): ?>
			<link rel="stylesheet" href="<?php echo $cssfile; ?>" type="text/css" media="screen" />
		<?php endforeach; ?>
		<script type="text/javascript">
			var oc_webroot = '<?php echo OC::$WEBROOT; ?>';
			var oc_appswebroots = <?php echo $_['apps_paths'] ?>;
			var oc_current_user = '<?php echo OC_User::getUser() ?>';
		</script>
		<?php if (!empty(OC_Util::$core_scripts)): ?>
		<script type="text/javascript" src="<?php echo OC_Helper::linkToRemote('core.js', false) ?>"></script>
		<?php endif ?>
		<?php foreach($_['jsfiles'] as $jsfile): ?>
			<script type="text/javascript" src="<?php echo $jsfile; ?>"></script>
		<?php endforeach; ?>
		<?php foreach($_['headers'] as $header): ?>
			<?php
				echo '<'.$header['tag'].' ';
				foreach($header['attributes'] as $name=>$value){
					echo "$name='$value' ";
				};
				echo '/>';
			?>
		<?php endforeach; ?>
		<script type="text/javascript">
			$(function() {
				requesttoken = '<?php echo $_['requesttoken']; ?>';
<<<<<<< HEAD
=======
				OC.EventSource.requesttoken=requesttoken;
>>>>>>> 46d6fd15
				$(document).bind('ajaxSend', function(elm, xhr, s){
					if(requesttoken) {
						xhr.setRequestHeader('requesttoken', requesttoken);
					}
				});
			});
		</script>
	</head>

	<body id="<?php echo $_['bodyid'];?>">
		<header><div id="header">
			<a href="<?php echo link_to('', 'index.php'); ?>" title="" id="owncloud"><img class="svg" src="<?php echo image_path('', 'logo-wide.svg'); ?>" alt="ownCloud" /></a>
			<a class="header-right header-action" id="logout" href="<?php echo link_to('', 'index.php'); ?>?logout=true"><img class="svg" alt="<?php echo $l->t('Log out');?>" title="<?php echo $l->t('Log out');?>" src="<?php echo image_path('', 'actions/logout.svg'); ?>" /></a>
			<form class="searchbox header-right" action="#" method="post">
				<input id="searchbox" class="svg" type="search" name="query" value="<?php if(isset($_POST['query'])){echo OC_Util::sanitizeHTML($_POST['query']);};?>" autocomplete="off" x-webkit-speech />
			</form>
		</div></header>

		<nav><div id="navigation">
			<ul id="apps" class="svg">
				<?php foreach($_['navigation'] as $entry): ?>
					<li data-id="<?php echo $entry['id']; ?>"><a style="background-image:url(<?php echo $entry['icon']; ?>)" href="<?php echo $entry['href']; ?>" title="" <?php if( $entry['active'] ): ?> class="active"<?php endif; ?>><?php echo $entry['name']; ?></a>
					</li>
				<?php endforeach; ?>
			</ul>

			<ul id="settings" class="svg">
				<img role=button tabindex=0 id="expand" class="svg" alt="<?php echo $l->t('Settings');?>" src="<?php echo image_path('', 'actions/settings.svg'); ?>" />
				<span><?php echo $l->t('Settings');?></span>
				<div id="expanddiv" <?php if($_['bodyid'] == 'body-user') echo 'style="display:none;"'; ?>>
				<?php foreach($_['settingsnavigation'] as $entry):?>
					<li><a style="background-image:url(<?php echo $entry['icon']; ?>)" href="<?php echo $entry['href']; ?>" title="" <?php if( $entry["active"] ): ?> class="active"<?php endif; ?>><?php echo $entry['name'] ?></a></li>
				<?php endforeach; ?>
				</div>
			</ul>
		</div></nav>

		<div id="content">
			<?php echo $_['content']; ?>
		</div>
	</body>
</html><|MERGE_RESOLUTION|>--- conflicted
+++ resolved
@@ -33,10 +33,7 @@
 		<script type="text/javascript">
 			$(function() {
 				requesttoken = '<?php echo $_['requesttoken']; ?>';
-<<<<<<< HEAD
-=======
 				OC.EventSource.requesttoken=requesttoken;
->>>>>>> 46d6fd15
 				$(document).bind('ajaxSend', function(elm, xhr, s){
 					if(requesttoken) {
 						xhr.setRequestHeader('requesttoken', requesttoken);
